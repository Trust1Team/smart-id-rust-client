use anyhow::Result;
use image::Luma;
use qrcode::QrCode;
use smart_id_rust_client::client::smart_id_client::SmartIdClient;
use smart_id_rust_client::config::SmartIDConfig;
use smart_id_rust_client::models::authentication_session::{
    AuthenticationCertificateLevel, AuthenticationRequest,
};
use smart_id_rust_client::models::certificate_choice_session::CertificateChoiceRequest;
use smart_id_rust_client::models::dynamic_link::DynamicLinkType;
use smart_id_rust_client::models::interaction::Interaction;
use smart_id_rust_client::models::session_status::SessionStatus;
use smart_id_rust_client::models::signature::SignatureAlgorithm;
use smart_id_rust_client::models::signature_session::SignatureRequest;
use tracing::{info, Level};
use tracing_subscriber::fmt::format::FmtSpan;
use tracing_subscriber::fmt::SubscriberBuilder;

// If you want to run this example you will need to set the RELYING_PARTY_UUID and RELYING_PARTY_NAME environment variables.
// You will also need a qualified account (Created using an ID card) on the Smart-ID app.
// By default, this uses the demo environment, so you will need to create an account using "SmartID demo - TESTING only" a seperate app in the play store.
// Consult the docs for more information https://github.com/SK-EID/smart-id-documentation/wiki/Smart-ID-demo
//
// This example will open QR codes as images, you can scan these with the app to progress the flow
// You have to scan them quickly otherwise they will become invalid and you will have to restart the flow.
#[tokio::main]
async fn main() -> Result<()> {
<<<<<<< HEAD
    tracing_subscriber::fmt()
        .with_env_filter(tracing_subscriber::EnvFilter::from_default_env())
        .init();

    info!("===Example::Smart ID Client===");

    /// Identifier to test (demo / dummy - not a real user)
    let sem_id = SemanticsIdentifier::new_from_enum_mock(IdentityType::PNO, CountryCode::BE);

    /// Identifier - when you want to use a real user account
    //let sem_id = SemanticsIdentifier::new_from_enum(IdentityType::PNO, CountryCode::BE, "national_id_number_here");

    /// Get default Config (from environment variables)
    let cfg = get_config_from_env();

    /// or use builder pattern to construct the config
    let cfg = SmartIDConfigBuilder::new().url("https://sid.demo.sk.ee/smart-id-rp/v2").build().expect("Error building config");
    info!("Config: {:?}", cfg);


    /// Example get Certificate
    let _ = uc_get_certificate_choice(&cfg, sem_id.clone()).await;

    /// Example authenticate user
    let _ = uc_authenticate_by_semantic_identifier(&cfg, sem_id.clone()).await;

    /// Example sign document digest
    let _ = uc_sign_by_semantic_identifier(&cfg, sem_id.clone()).await;
=======
    init_tracing();

    // CREATE CONFIG
    // You can do this manually or using environment variables
    let _cfg = SmartIDConfig {
        root_url: "https://sid.demo.sk.ee".to_string(),
        api_path: "/smart-id-rp/v3".to_string(),
        relying_party_uuid: "test-uuid".to_string(),
        relying_party_name: "test-name".to_string(),
        client_request_timeout: Some(30000),
        long_polling_timeout: 120000,
    };
    // Get config from environment variables
    let cfg = SmartIDConfig::load_from_env()?;
    info!("Config: {:?}", cfg);

    // CREATE SMART ID CLIENT
    // This will be used for all interactions with the Smart-ID service
    let smart_id_client = SmartIdClient::new(&cfg, None, vec![]);

    // AUTHENTICATION
    // Authenticate the user and set the UserIdentity on the client (This identity will be used to check certificates from future session responses)
    let authentication_session_status =
        uc_authentication_request_example(&cfg, &smart_id_client).await?;
    let document_number = authentication_session_status
        .clone()
        .result
        .unwrap()
        .document_number
        .unwrap();
    info!(
        "Authentication Result: \n {:?}",
        authentication_session_status
    );

    // CERTIFICATE CHOICE
    // If you are signing a *AdES scheme you will need to include the certificate in the document to be signed
    // In this case you must fetch public signing key using a certificate choice session
    // If you are signing without going through the auth flow first, but you have the users semantic id you should use this flow as well (ETSI endpoint NOT document!)
    // Otherwise, you can skip this step by using the document number returned from the authentication session
    let certificate_choice_status =
        uc_certificate_choice_request_example(&cfg, &smart_id_client, document_number.clone())
            .await?;
    let _signing_certificate = certificate_choice_status.clone().cert.unwrap().value;
    // let digest = combine_your_document_and_certifice_to_be_signed(signing_certificate);
    info!(
        "Certificate Choice Result: \n {:?}",
        certificate_choice_status
    );

    // SIGNATURE
    // Sign the document hash with the user's private key
    let digest = "YWFhYWFhYWFhYWFhYWFhYWFhYWFhYWFhYWFhYWFhYWE=".to_string();
    let signature =
        uc_signature_request_example(&cfg, &smart_id_client, digest, document_number).await?;
    info!("Signature: \n {:?}", signature);
>>>>>>> 3ef6a2ce

    info!("===Example::Smart ID Client END===");
    Ok(())
}

<<<<<<< HEAD
async fn uc_get_certificate_choice(cfg: &SmartIDConfig, sem_id: SemanticsIdentifier) -> Result<()> {
    info!("---Use-case: Certificate Choice---");

    /// Verify if a certificate exists for given id
    let res = get_certificate_by_semantic_identifier(&cfg, sem_id).await;
    match res {
        Ok(r) => {
            let cert = validate_response_success(r).map(|res| res.cert.unwrap().value.unwrap())?;
            info!("[SUCCESS]::Smart ID Certificate {:#?}", cert);
            info!("---Use-case: Certificate Choice END---");
            Ok(())
        }
        Err(_) => Err(anyhow::anyhow!("[ERROR]::Error getting certificate"))
    }
}

async fn uc_authenticate_by_semantic_identifier(cfg: &SmartIDConfig, sem_id: SemanticsIdentifier) -> Result<()> {
    info!("---Use-case: Authenticate by Semantic Identifier---");

    /// Define interactions
    let interactions: Vec<Interaction> = vec![Interaction::diplay_text_and_pin("Authenticate to Application: ReadMyCards")];

    /// Create hash
    let hash_type = HashType::SHA256;
    let hash = sha_digest("This is a test string".to_string().into_bytes(), &hash_type)?;
    let b64_hash =  base64::engine::general_purpose::STANDARD.encode(hash.as_ref());
    let verification_code_for_user = generate_verification_number(hash.as_ref().to_vec())?;
    info!("Verification code for user: {}", verification_code_for_user);

    /// Ask user for authentication
    let res = authenticate_by_semantic_identifier(&cfg, sem_id, interactions, b64_hash, hash_type).await;

    match res {
        Ok(r) => {
            let session_result = validate_response_success(r).map(|res| res.result)?;
            info!("[SUCCESS]::Smart ID Authentication result {:#?}", session_result);
            info!("---Use-case: Authenticate by Semantic Identifier END---");
            Ok(())
        }
        Err(_) => Err(anyhow::anyhow!("[ERROR]::Error during authentication"))
    }
}

async fn uc_sign_by_semantic_identifier(cfg: &SmartIDConfig, sem_id: SemanticsIdentifier) -> Result<()> {
    info!("---Use-case: Digitally Sign by Semantic Identifier---");

    /// Define interactions
    let interactions: Vec<Interaction> = vec![Interaction::confirmation_message("Are you sure to sign document: something.pdf?"), Interaction::diplay_text_and_pin("Sign using ReadMyCards")];

    /// Create hash
    let hash_type = HashType::SHA256;
    let hash = sha_digest("This is a test string".to_string().into_bytes(), &hash_type)?;
    let b64_hash =  base64::engine::general_purpose::STANDARD.encode(hash.as_ref());

    /// Create verification cod
    let verification_code_for_user = generate_verification_number(hash.as_ref().to_vec())?;
    info!("Verification code for user: {}", verification_code_for_user);

    /// Ask user to sign
    let res = sign_by_semantic_identifier(&cfg, sem_id, interactions, b64_hash, hash_type).await;
    match res {
        Ok(r) => {
            match validate_response_success(r).map(|res| res.signature)? {
                None => {
                    warn!("[UNKNOWN]::No signature");
                    info!("---Use-case: Digitally Sign by Semantic Identifier END---");
                    Ok(())
                }
                Some(signature) => {
                    info!("[SUCCESS]::Smart ID signature result {:#?}", signature);
                    info!("---Use-case: Digitally Sign by Semantic Identifier END---");
                    Ok(())
                }
            }
        }
        Err(_) => Err(anyhow::anyhow!("[ERROR]::Error signing digest"))
    }
=======
async fn uc_authentication_request_example(
    cfg: &SmartIDConfig,
    smart_id_client: &SmartIdClient,
) -> Result<SessionStatus> {
    let authentication_request = AuthenticationRequest::new(
        cfg,
        vec![Interaction::DisplayTextAndPIN {
            display_text_60: "Authenticate to Application: Test".to_string(),
        }],
        SignatureAlgorithm::sha256WithRSAEncryption,
        AuthenticationCertificateLevel::QUALIFIED,
    )?;

    smart_id_client
        .start_authentication_dynamic_link_anonymous_session(authentication_request)
        .await?;

    // This link can be displayed as QR code
    // The user can scan the QR code with the device that has the Smart-ID app installed
    // The QR code must be refreshed every 1 second.
    let qr_code_link = smart_id_client.generate_dynamic_link(DynamicLinkType::QR, "eng")?;
    info!("{:?}", qr_code_link);

    // This link can be opened inside an app and redirect to the Smart-ID app
    // It also must be refreshed every 1 second.
    let app_to_app_link = smart_id_client.generate_dynamic_link(DynamicLinkType::App2App, "eng")?;
    info!("{:?}", app_to_app_link);

    // This link can be opened from the web browser and redirect to the Smart-ID app
    // It also must be refreshed every 1 second.
    let web_to_app_link = smart_id_client.generate_dynamic_link(DynamicLinkType::Web2App, "eng")?;
    info!("{:?}", web_to_app_link);

    // This will open the QR code as an image on your computer so you can scan it with your smart-id app
    open_qr_in_computer_image_viewer(qr_code_link.clone(), "auth_qr_code")?;

    // This will long poll the session status
    let result = smart_id_client.get_session_status().await?;
    info!("{:?}", result.clone().result.unwrap().end_result);
    Ok(result)
}

async fn uc_certificate_choice_request_example(
    cfg: &SmartIDConfig,
    smart_id_client: &SmartIdClient,
    document_number: String,
) -> Result<SessionStatus> {
    let certificate_choice_request = CertificateChoiceRequest::new(cfg);
    smart_id_client
        .start_certificate_choice_notification_document_session(
            certificate_choice_request,
            document_number,
        )
        .await?;

    // This will long poll the session status
    let result = smart_id_client.get_session_status().await?;
    info!("{:?}", result.clone().result.unwrap().end_result);
    Ok(result)
}

async fn uc_signature_request_example(
    cfg: &SmartIDConfig,
    smart_id_client: &SmartIdClient,
    digest: String,
    document_number: String,
) -> Result<String> {
    let signature_request = SignatureRequest::new(
        cfg,
        vec![Interaction::DisplayTextAndPIN {
            display_text_60: "Sign document".to_string(),
        }],
        digest,
        SignatureAlgorithm::sha256WithRSAEncryption,
    )?;
    smart_id_client
        .start_signature_dynamic_link_document_session(signature_request, document_number)
        .await?;

    // This link can be displayed as QR code
    // The user can scan the QR code with the device that has the Smart-ID app installed
    // The QR code must be refreshed every 1 second.
    let qr_code_link = smart_id_client.generate_dynamic_link(DynamicLinkType::QR, "eng")?;
    info!("{:?}", qr_code_link);

    // This link can be opened inside an app and redirect to the Smart-ID app
    // It also must be refreshed every 1 second.
    let app_to_app_link = smart_id_client.generate_dynamic_link(DynamicLinkType::App2App, "eng")?;
    info!("{:?}", app_to_app_link);

    // This link can be opened from the web browser and redirect to the Smart-ID app
    // It also must be refreshed every 1 second.
    let web_to_app_link = smart_id_client.generate_dynamic_link(DynamicLinkType::Web2App, "eng")?;
    info!("{:?}", web_to_app_link);

    // This will open the QR code as an image on your computer so you can scan it with your smart-id app
    open_qr_in_computer_image_viewer(qr_code_link.clone(), "sign_qr_code")?;

    // This will long poll the session status
    // On successful completion the signature will be returned
    let result = smart_id_client.get_session_status().await?;
    let signature = result.signature.unwrap();
    Ok(signature.get_value())
}

fn init_tracing() {
    SubscriberBuilder::default()
        .with_max_level(Level::INFO)
        .with_span_events(FmtSpan::CLOSE)
        .with_file(true)
        .with_line_number(true)
        .init();
>>>>>>> 3ef6a2ce
}

// Helper function to open the QR code in the computer's default image viewer
// This allows the tester to scan the QR code with a mobile device during maunal testing.
fn open_qr_in_computer_image_viewer(qr_code_link: String, name: &str) -> Result<()> {
    // Generate QR code
    let code = QrCode::new(qr_code_link)?;
    let image = code.render::<Luma<u8>>().build();

    // Create QR code image
    // This should be scanned by a device with the Smart-ID app installed with a qualified account.
    let file_path = format!("{}.png", name);
    image.save(file_path.clone())?;
    open::that(file_path)?;
    Ok(())
}<|MERGE_RESOLUTION|>--- conflicted
+++ resolved
@@ -25,36 +25,6 @@
 // You have to scan them quickly otherwise they will become invalid and you will have to restart the flow.
 #[tokio::main]
 async fn main() -> Result<()> {
-<<<<<<< HEAD
-    tracing_subscriber::fmt()
-        .with_env_filter(tracing_subscriber::EnvFilter::from_default_env())
-        .init();
-
-    info!("===Example::Smart ID Client===");
-
-    /// Identifier to test (demo / dummy - not a real user)
-    let sem_id = SemanticsIdentifier::new_from_enum_mock(IdentityType::PNO, CountryCode::BE);
-
-    /// Identifier - when you want to use a real user account
-    //let sem_id = SemanticsIdentifier::new_from_enum(IdentityType::PNO, CountryCode::BE, "national_id_number_here");
-
-    /// Get default Config (from environment variables)
-    let cfg = get_config_from_env();
-
-    /// or use builder pattern to construct the config
-    let cfg = SmartIDConfigBuilder::new().url("https://sid.demo.sk.ee/smart-id-rp/v2").build().expect("Error building config");
-    info!("Config: {:?}", cfg);
-
-
-    /// Example get Certificate
-    let _ = uc_get_certificate_choice(&cfg, sem_id.clone()).await;
-
-    /// Example authenticate user
-    let _ = uc_authenticate_by_semantic_identifier(&cfg, sem_id.clone()).await;
-
-    /// Example sign document digest
-    let _ = uc_sign_by_semantic_identifier(&cfg, sem_id.clone()).await;
-=======
     init_tracing();
 
     // CREATE CONFIG
@@ -111,91 +81,10 @@
     let signature =
         uc_signature_request_example(&cfg, &smart_id_client, digest, document_number).await?;
     info!("Signature: \n {:?}", signature);
->>>>>>> 3ef6a2ce
-
-    info!("===Example::Smart ID Client END===");
+
     Ok(())
 }
 
-<<<<<<< HEAD
-async fn uc_get_certificate_choice(cfg: &SmartIDConfig, sem_id: SemanticsIdentifier) -> Result<()> {
-    info!("---Use-case: Certificate Choice---");
-
-    /// Verify if a certificate exists for given id
-    let res = get_certificate_by_semantic_identifier(&cfg, sem_id).await;
-    match res {
-        Ok(r) => {
-            let cert = validate_response_success(r).map(|res| res.cert.unwrap().value.unwrap())?;
-            info!("[SUCCESS]::Smart ID Certificate {:#?}", cert);
-            info!("---Use-case: Certificate Choice END---");
-            Ok(())
-        }
-        Err(_) => Err(anyhow::anyhow!("[ERROR]::Error getting certificate"))
-    }
-}
-
-async fn uc_authenticate_by_semantic_identifier(cfg: &SmartIDConfig, sem_id: SemanticsIdentifier) -> Result<()> {
-    info!("---Use-case: Authenticate by Semantic Identifier---");
-
-    /// Define interactions
-    let interactions: Vec<Interaction> = vec![Interaction::diplay_text_and_pin("Authenticate to Application: ReadMyCards")];
-
-    /// Create hash
-    let hash_type = HashType::SHA256;
-    let hash = sha_digest("This is a test string".to_string().into_bytes(), &hash_type)?;
-    let b64_hash =  base64::engine::general_purpose::STANDARD.encode(hash.as_ref());
-    let verification_code_for_user = generate_verification_number(hash.as_ref().to_vec())?;
-    info!("Verification code for user: {}", verification_code_for_user);
-
-    /// Ask user for authentication
-    let res = authenticate_by_semantic_identifier(&cfg, sem_id, interactions, b64_hash, hash_type).await;
-
-    match res {
-        Ok(r) => {
-            let session_result = validate_response_success(r).map(|res| res.result)?;
-            info!("[SUCCESS]::Smart ID Authentication result {:#?}", session_result);
-            info!("---Use-case: Authenticate by Semantic Identifier END---");
-            Ok(())
-        }
-        Err(_) => Err(anyhow::anyhow!("[ERROR]::Error during authentication"))
-    }
-}
-
-async fn uc_sign_by_semantic_identifier(cfg: &SmartIDConfig, sem_id: SemanticsIdentifier) -> Result<()> {
-    info!("---Use-case: Digitally Sign by Semantic Identifier---");
-
-    /// Define interactions
-    let interactions: Vec<Interaction> = vec![Interaction::confirmation_message("Are you sure to sign document: something.pdf?"), Interaction::diplay_text_and_pin("Sign using ReadMyCards")];
-
-    /// Create hash
-    let hash_type = HashType::SHA256;
-    let hash = sha_digest("This is a test string".to_string().into_bytes(), &hash_type)?;
-    let b64_hash =  base64::engine::general_purpose::STANDARD.encode(hash.as_ref());
-
-    /// Create verification cod
-    let verification_code_for_user = generate_verification_number(hash.as_ref().to_vec())?;
-    info!("Verification code for user: {}", verification_code_for_user);
-
-    /// Ask user to sign
-    let res = sign_by_semantic_identifier(&cfg, sem_id, interactions, b64_hash, hash_type).await;
-    match res {
-        Ok(r) => {
-            match validate_response_success(r).map(|res| res.signature)? {
-                None => {
-                    warn!("[UNKNOWN]::No signature");
-                    info!("---Use-case: Digitally Sign by Semantic Identifier END---");
-                    Ok(())
-                }
-                Some(signature) => {
-                    info!("[SUCCESS]::Smart ID signature result {:#?}", signature);
-                    info!("---Use-case: Digitally Sign by Semantic Identifier END---");
-                    Ok(())
-                }
-            }
-        }
-        Err(_) => Err(anyhow::anyhow!("[ERROR]::Error signing digest"))
-    }
-=======
 async fn uc_authentication_request_example(
     cfg: &SmartIDConfig,
     smart_id_client: &SmartIdClient,
@@ -308,7 +197,6 @@
         .with_file(true)
         .with_line_number(true)
         .init();
->>>>>>> 3ef6a2ce
 }
 
 // Helper function to open the QR code in the computer's default image viewer
