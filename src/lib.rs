//! Smart ID Client Library
//!
//! Provides a rust api client for [Smart ID](https://www.smart-id.com/) REST api.
//! Including support for authentication, signing and certificate choice.
//! As well as support for generating dynamic links for the Smart ID app.
//!
//! Maintained by [Trust1Team](https://trust1team.com) partner of [SK ID](https://www.skidsolutions.eu/) for [Smart ID](https://www.smart-id.com/)
//!
//! # Example
//!
//! ```rust
//! use crate::smart_id_rust_client::config::SmartIDConfig;
//! use crate::smart_id_rust_client::client::smart_id_client::SmartIdClient;
//! use crate::smart_id_rust_client::models::authentication_session::AuthenticationRequest;
//! use crate::smart_id_rust_client::models::signature_session::SignatureRequest;
//! use crate::smart_id_rust_client::models::certificate_choice_session::CertificateChoiceRequest;
//! use crate::smart_id_rust_client::models::dynamic_link::DynamicLinkType;
//! use crate::smart_id_rust_client::models::user_identity::UserIdentity;
//! use smart_id_rust_client::models::interaction::Interaction;
//! use smart_id_rust_client::error::Result;
//! use smart_id_rust_client::models::authentication_session::AuthenticationCertificateLevel;
//! use smart_id_rust_client::models::signature::SignatureAlgorithm;
//! #[tokio::main]
//! async fn main() -> Result<()> {
//!     let cfg = SmartIDConfig::load_from_env()?;
//!     let smart_id_client = SmartIdClient::new(&cfg, None);
//!
//!     // Example: Start an authentication session
//!     let authentication_request = AuthenticationRequest::new(
//!         &cfg,
//!         vec![Interaction::DisplayTextAndPIN {
//!             display_text_60: "Authenticate to Application: Test".to_string(),
//!         }],
//!         SignatureAlgorithm::sha256WithRSAEncryption,
//!         AuthenticationCertificateLevel::QUALIFIED,
//!     )?;
//!     smart_id_client.start_authentication_dynamic_link_anonymous_session(authentication_request).await?;
//!
//!     // Example: Generate a dynamic link
//!     // This must be converted to a QR code to be scanned by the Smart ID app
//!     let qr_code_link = smart_id_client.generate_dynamic_link(DynamicLinkType::QR, "eng")?;
//!     println!("QR Code Link: {}", qr_code_link);
//!
//!     Ok(())
//! }
//! ```
//!
//! Consult examples/smart_id_client.rs for a full example with more detailed comments.

pub mod client;
pub mod config;
<<<<<<< HEAD
mod models;
mod client_controller;

use crate::client_controller::{ctrl_authenticate_by_document_number, ctrl_authenticate_by_semantic_identifier, ctrl_get_certificate_by_document_number, ctrl_get_certificate_by_semantic_identifier, ctrl_poll_session_status, ctrl_sign_by_document_number, ctrl_sign_by_semantic_identifier};

/// Common models are exposed
pub use models::common;
pub use crate::models::session::SessionStatus;
pub use crate::models::session::SessionSignature;
pub use crate::models::session::SessionCertificate;
pub use crate::models::session::SessionResult;
pub use utils::verification::{generate_verification_number, sha_digest};


/// Get configuration based on the environment variables (default config override)
/// Function will panic when the environment variables are not set
/// The following variables must be set:
///| ENV_VAR                                   | DESCRIPTION                                                                    | REQUIRED       |
///|-------------------------------------------|--------------------------------------------------------------------------------|----------------|
///| HOST_URL                                  | The host address of the Smart ID Service                                       | Y              |
///| RELYING_PARTY_UUID                        | The UUID assigned to the Relying-party - provided by Smart ID                  | Y              |
///| RELYING_PARTY_NAME                        | The unique name assigned to the Relying-Party - provided by Smart ID           | Y              |
///| CLIENT_REQ_NETWORK_TIMEOUT_MILLIS         | The timeout for the REST client when requesting Smart ID Services              | N - default () |
///| CLIENT_REQ_MAX_ATTEMPTS                   | The maximum attempts for the REST client retry mechanism                       |                |
///| CLIENT_REQ_DELAY_SECONDS_BETWEEN_ATTEMPTS | The wait time between consecutive REST client requests                         |                |
///| ENABLE_POLLING_BY_LIB                     | Enable automatic polling (when `false` - polling MUST be implemented by callee |                |
pub async fn get_config_from_env() -> SmartIDConfig {
    SmartIDConfig::from_env()
}

/// Get configuration based on the Smart ID test environment variables
/// Function is used during development, and in combination with a Smart ID demo client application
pub async fn get_config_default() -> SmartIDConfig {
    SmartIDConfig::default()
}

/// Get Session status based on a session id.
/// This is done automatically by the library when polling is enabled,
/// The function is exposed when the callee want to implement a manual polling mechanism
pub async fn get_session_status(cfg: SmartIDConfig, session_id: &str) -> Result<SessionStatus> {
    ctrl_poll_session_status(&cfg, session_id.to_string()).await
}

/// Initiates certificate choice between multiple signing certificates the user may hold on his/her different mobile devices.
/// In practice the user confirms which device (and therefore signing certificate) he will use for the upcoming signing operation.
/// Having a correct certificate is needed for giving signatures under *AdES schemes.
/// The method can be ignored if the signature scheme does not mandate presence of certificate in the document structure that is to be signed.
/// This method initiates a certificate (device) choice dialogue on end user's devices, so it may not be called without explicit need (i.e. it may be called only as the first step in the signing process).
/// The method accepts QSCD as a certificate level parameter. This is a shortcut marking a certificate of QUALIFIED level which is also QSCD-capable. ADVANCED certificates cannot be QSCD-capable.
///
/// The certificate is retrieved based on a document number.
/// SessionResult must be handled by consumer
pub async fn get_certificate_by_document_number(cfg: SmartIDConfig, document_number: impl Into<String>) -> Result<SessionStatus> {
    ctrl_get_certificate_by_document_number(&cfg, document_number.into()).await
}

/// Initiates certificate choice between multiple signing certificates the user may hold on his/her different mobile devices.
/// In practice the user confirms which device (and therefore signing certificate) he will use for the upcoming signing operation.
/// Having a correct certificate is needed for giving signatures under *AdES schemes.
/// The method can be ignored if the signature scheme does not mandate presence of certificate in the document structure that is to be signed.
/// This method initiates a certificate (device) choice dialogue on end user's devices, so it may not be called without explicit need (i.e. it may be called only as the first step in the signing process).
/// The method accepts QSCD as a certificate level parameter. This is a shortcut marking a certificate of QUALIFIED level which is also QSCD-capable. ADVANCED certificates cannot be QSCD-capable.
///
/// The certificate is retrieved based on a ETSI semantic identifier.
/// SessionResult must be handled by consumer
pub async fn get_certificate_by_semantic_identifier(cfg: &SmartIDConfig, id: SemanticsIdentifier) -> Result<SessionStatus> {
    ctrl_get_certificate_by_semantic_identifier(cfg, id).await
}


/// Send the authentication request and get the response using a document number
/// This method can use automatic session status polling internally
/// An interaction flow is necessary and required (at least one)
///
/// SessionResult must be handled by consumer
pub async fn authenticate_by_document_number(cfg: &SmartIDConfig, document_number: impl Into<String>, interactions: Vec<Interaction>, hash: String, hash_type: HashType) -> Result<SessionStatus> {
    ctrl_authenticate_by_document_number(cfg, document_number.into(), interactions, hash, hash_type).await
}

/// Send the authentication request and get the response using a semantic identifier
/// This method can use automatic session status polling internally
/// An interaction flow is necessary and required (at least one)
///
/// SessionResult must be handled by consumer
pub async fn authenticate_by_semantic_identifier(cfg: &SmartIDConfig, id: SemanticsIdentifier, interactions: Vec<Interaction>, hash: String, hash_type: HashType) -> Result<SessionStatus> {
    ctrl_authenticate_by_semantic_identifier(cfg, id, interactions, hash, hash_type).await
}

/// This method is the main entry point to signature logic.
/// It accepts QSCD as a certificate level parameter.
/// This is a shortcut marking a certificate of QUALIFIED level which is also QSCD-capable. ADVANCED certificates cannot be QSCD- capable.
/// There are two main modes of signature operation and Relying Party must choose carefully between them.
/// They look like the ones used in case of authentication, but there are important differences.
///
/// Signature by document number. This is the main and common usage scenario.
/// Document number can be obtained from result of certificate choice operation or previous authentication result.
/// It is vitally important that signatures using any of the *AdES signature schemes that include certificate as part of signature use this method.
/// Otherwise, the signature may be given by the person specified, but not using the key pair corresponding to the certificate chosen by Relying Party.
pub async fn sign_by_document_number(cfg: &SmartIDConfig, document_number: impl Into<String>, interactions: Vec<Interaction>, hash: String, hash_type: HashType) -> Result<SessionStatus> {
    ctrl_sign_by_document_number(cfg, document_number.into(), interactions, hash, hash_type).await
}

/// This method is the main entry point to signature logic.
/// It accepts QSCD as a certificate level parameter.
/// This is a shortcut marking a certificate of QUALIFIED level which is also QSCD-capable. ADVANCED certificates cannot be QSCD- capable.
/// There are two main modes of signature operation and Relying Party must choose carefully between them.
/// They look like the ones used in case of authentication, but there are important differences.
///
/// Signature by person's identifier.
/// This method should only be used if it is acceptable that the end user gives the signature using any of the Smart-ID devices at his/her possession.
pub async fn sign_by_semantic_identifier(cfg: &SmartIDConfig, id: SemanticsIdentifier, interactions: Vec<Interaction>, hash: String, hash_type: HashType) -> Result<SessionStatus> {
    ctrl_sign_by_semantic_identifier(cfg, id, interactions, hash, hash_type).await
}

=======
pub mod error;
pub mod models;
mod utils;
>>>>>>> 3ef6a2ce
<|MERGE_RESOLUTION|>--- conflicted
+++ resolved
@@ -49,123 +49,6 @@
 
 pub mod client;
 pub mod config;
-<<<<<<< HEAD
-mod models;
-mod client_controller;
-
-use crate::client_controller::{ctrl_authenticate_by_document_number, ctrl_authenticate_by_semantic_identifier, ctrl_get_certificate_by_document_number, ctrl_get_certificate_by_semantic_identifier, ctrl_poll_session_status, ctrl_sign_by_document_number, ctrl_sign_by_semantic_identifier};
-
-/// Common models are exposed
-pub use models::common;
-pub use crate::models::session::SessionStatus;
-pub use crate::models::session::SessionSignature;
-pub use crate::models::session::SessionCertificate;
-pub use crate::models::session::SessionResult;
-pub use utils::verification::{generate_verification_number, sha_digest};
-
-
-/// Get configuration based on the environment variables (default config override)
-/// Function will panic when the environment variables are not set
-/// The following variables must be set:
-///| ENV_VAR                                   | DESCRIPTION                                                                    | REQUIRED       |
-///|-------------------------------------------|--------------------------------------------------------------------------------|----------------|
-///| HOST_URL                                  | The host address of the Smart ID Service                                       | Y              |
-///| RELYING_PARTY_UUID                        | The UUID assigned to the Relying-party - provided by Smart ID                  | Y              |
-///| RELYING_PARTY_NAME                        | The unique name assigned to the Relying-Party - provided by Smart ID           | Y              |
-///| CLIENT_REQ_NETWORK_TIMEOUT_MILLIS         | The timeout for the REST client when requesting Smart ID Services              | N - default () |
-///| CLIENT_REQ_MAX_ATTEMPTS                   | The maximum attempts for the REST client retry mechanism                       |                |
-///| CLIENT_REQ_DELAY_SECONDS_BETWEEN_ATTEMPTS | The wait time between consecutive REST client requests                         |                |
-///| ENABLE_POLLING_BY_LIB                     | Enable automatic polling (when `false` - polling MUST be implemented by callee |                |
-pub async fn get_config_from_env() -> SmartIDConfig {
-    SmartIDConfig::from_env()
-}
-
-/// Get configuration based on the Smart ID test environment variables
-/// Function is used during development, and in combination with a Smart ID demo client application
-pub async fn get_config_default() -> SmartIDConfig {
-    SmartIDConfig::default()
-}
-
-/// Get Session status based on a session id.
-/// This is done automatically by the library when polling is enabled,
-/// The function is exposed when the callee want to implement a manual polling mechanism
-pub async fn get_session_status(cfg: SmartIDConfig, session_id: &str) -> Result<SessionStatus> {
-    ctrl_poll_session_status(&cfg, session_id.to_string()).await
-}
-
-/// Initiates certificate choice between multiple signing certificates the user may hold on his/her different mobile devices.
-/// In practice the user confirms which device (and therefore signing certificate) he will use for the upcoming signing operation.
-/// Having a correct certificate is needed for giving signatures under *AdES schemes.
-/// The method can be ignored if the signature scheme does not mandate presence of certificate in the document structure that is to be signed.
-/// This method initiates a certificate (device) choice dialogue on end user's devices, so it may not be called without explicit need (i.e. it may be called only as the first step in the signing process).
-/// The method accepts QSCD as a certificate level parameter. This is a shortcut marking a certificate of QUALIFIED level which is also QSCD-capable. ADVANCED certificates cannot be QSCD-capable.
-///
-/// The certificate is retrieved based on a document number.
-/// SessionResult must be handled by consumer
-pub async fn get_certificate_by_document_number(cfg: SmartIDConfig, document_number: impl Into<String>) -> Result<SessionStatus> {
-    ctrl_get_certificate_by_document_number(&cfg, document_number.into()).await
-}
-
-/// Initiates certificate choice between multiple signing certificates the user may hold on his/her different mobile devices.
-/// In practice the user confirms which device (and therefore signing certificate) he will use for the upcoming signing operation.
-/// Having a correct certificate is needed for giving signatures under *AdES schemes.
-/// The method can be ignored if the signature scheme does not mandate presence of certificate in the document structure that is to be signed.
-/// This method initiates a certificate (device) choice dialogue on end user's devices, so it may not be called without explicit need (i.e. it may be called only as the first step in the signing process).
-/// The method accepts QSCD as a certificate level parameter. This is a shortcut marking a certificate of QUALIFIED level which is also QSCD-capable. ADVANCED certificates cannot be QSCD-capable.
-///
-/// The certificate is retrieved based on a ETSI semantic identifier.
-/// SessionResult must be handled by consumer
-pub async fn get_certificate_by_semantic_identifier(cfg: &SmartIDConfig, id: SemanticsIdentifier) -> Result<SessionStatus> {
-    ctrl_get_certificate_by_semantic_identifier(cfg, id).await
-}
-
-
-/// Send the authentication request and get the response using a document number
-/// This method can use automatic session status polling internally
-/// An interaction flow is necessary and required (at least one)
-///
-/// SessionResult must be handled by consumer
-pub async fn authenticate_by_document_number(cfg: &SmartIDConfig, document_number: impl Into<String>, interactions: Vec<Interaction>, hash: String, hash_type: HashType) -> Result<SessionStatus> {
-    ctrl_authenticate_by_document_number(cfg, document_number.into(), interactions, hash, hash_type).await
-}
-
-/// Send the authentication request and get the response using a semantic identifier
-/// This method can use automatic session status polling internally
-/// An interaction flow is necessary and required (at least one)
-///
-/// SessionResult must be handled by consumer
-pub async fn authenticate_by_semantic_identifier(cfg: &SmartIDConfig, id: SemanticsIdentifier, interactions: Vec<Interaction>, hash: String, hash_type: HashType) -> Result<SessionStatus> {
-    ctrl_authenticate_by_semantic_identifier(cfg, id, interactions, hash, hash_type).await
-}
-
-/// This method is the main entry point to signature logic.
-/// It accepts QSCD as a certificate level parameter.
-/// This is a shortcut marking a certificate of QUALIFIED level which is also QSCD-capable. ADVANCED certificates cannot be QSCD- capable.
-/// There are two main modes of signature operation and Relying Party must choose carefully between them.
-/// They look like the ones used in case of authentication, but there are important differences.
-///
-/// Signature by document number. This is the main and common usage scenario.
-/// Document number can be obtained from result of certificate choice operation or previous authentication result.
-/// It is vitally important that signatures using any of the *AdES signature schemes that include certificate as part of signature use this method.
-/// Otherwise, the signature may be given by the person specified, but not using the key pair corresponding to the certificate chosen by Relying Party.
-pub async fn sign_by_document_number(cfg: &SmartIDConfig, document_number: impl Into<String>, interactions: Vec<Interaction>, hash: String, hash_type: HashType) -> Result<SessionStatus> {
-    ctrl_sign_by_document_number(cfg, document_number.into(), interactions, hash, hash_type).await
-}
-
-/// This method is the main entry point to signature logic.
-/// It accepts QSCD as a certificate level parameter.
-/// This is a shortcut marking a certificate of QUALIFIED level which is also QSCD-capable. ADVANCED certificates cannot be QSCD- capable.
-/// There are two main modes of signature operation and Relying Party must choose carefully between them.
-/// They look like the ones used in case of authentication, but there are important differences.
-///
-/// Signature by person's identifier.
-/// This method should only be used if it is acceptable that the end user gives the signature using any of the Smart-ID devices at his/her possession.
-pub async fn sign_by_semantic_identifier(cfg: &SmartIDConfig, id: SemanticsIdentifier, interactions: Vec<Interaction>, hash: String, hash_type: HashType) -> Result<SessionStatus> {
-    ctrl_sign_by_semantic_identifier(cfg, id, interactions, hash, hash_type).await
-}
-
-=======
 pub mod error;
 pub mod models;
-mod utils;
->>>>>>> 3ef6a2ce
+mod utils;