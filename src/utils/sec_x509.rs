<<<<<<< HEAD
use anyhow::Result;
use base64::engine::general_purpose;
use base64::Engine;
use tracing::instrument;
use x509_parser::certificate::X509CertificateParser;
use x509_parser::nom::Parser;
use x509_parser::prelude::*;
=======
use crate::error::Result;
>>>>>>> 3ef6a2ce
use crate::error::SmartIdClientError;
use base64::prelude::BASE64_STANDARD;
use base64::Engine;
use openssl::stack::Stack;
use openssl::x509::store::X509StoreBuilder;
use openssl::x509::{X509StoreContext, X509};

<<<<<<< HEAD
///Verifies if the certificate given (base64 encoded DER), is a non-repudiation certificate
#[instrument]
pub async fn has_key_extension_non_rep(cert: &str) -> Result<bool> {
	let bytes = general_purpose::STANDARD.decode(cert).unwrap();
	let mut parser = X509CertificateParser::new();
	let res = parser.parse(bytes.as_slice());
	match res {
		Ok((rem, cert)) => {
			if !rem.is_empty() {
				return Err(anyhow::Error::from(SmartIdClientError::DecryptionError));
			}
			for x in cert.extensions() {
				match x.parsed_extension() {
					ParsedExtension::KeyUsage(k) => {
						if k.non_repudiation() {
							return Ok(true);
						} //assert!(k.non_repudiation(),"{}",true)
					}
					_ => {}
				}
			}
			Ok(false) //assert_eq!(cert.version(), X509Version::V3);
		}
		_ => Err(anyhow::Error::from(SmartIdClientError::DecryptionError)),
	}
}

/// Verifies if the certificate given (base64 encoded DER), is an authentication certificate
#[instrument]
pub async fn has_key_extension_auth(cert: &str) -> Result<bool> {
	let bytes = general_purpose::STANDARD.decode(cert).unwrap();
	let mut parser = X509CertificateParser::new();
	let res = parser.parse(bytes.as_slice());
	match res {
		Ok((rem, cert)) => {
			if !rem.is_empty() {
				return Err(anyhow::Error::from(SmartIdClientError::DecryptionError));
			}
			for x in cert.extensions() {
				match x.parsed_extension() {
					ParsedExtension::KeyUsage(k) => {
						if k.digital_signature() {
							return Ok(true);
						} //assert!(k.non_repudiation(),"{}",true)
					}
					_ => {}
				}
			}
			Ok(false) //assert_eq!(cert.version(), X509Version::V3);
		}
		_ => Err(anyhow::Error::from(SmartIdClientError::DecryptionError)),
	}
}

/// Verifies if the certificate given (base64 encoded DER), is a root certificate. The function will match the
/// certificate issuer with the certificate subject (string based). Additionally, the extensions key_cert_sign and crl_sign
/// must be present.
#[instrument]
pub async fn has_key_extension_root(cert: &str) -> Result<bool> {
	let bytes = general_purpose::STANDARD.decode(cert).unwrap();
	let mut parser = X509CertificateParser::new();
	let res = parser.parse(bytes.as_slice());
	let mut _is_root: bool = false;
	let mut _has_issuer_properties: bool = false;
	match res {
		Ok((rem, cert)) => {
			if !rem.is_empty() {
				return Err(anyhow::Error::from(SmartIdClientError::DecryptionError));
			}
			_is_root = cert.issuer().to_string() == cert.subject().to_string();
			for x in cert.extensions() {
				match x.parsed_extension() {
					ParsedExtension::KeyUsage(k) => {
						_has_issuer_properties = k.key_cert_sign() && k.crl_sign()
					}
					_ => {}
				}
			}
			if _is_root && _has_issuer_properties {
				Ok(true)
			} else {
				Ok(false)
			}
		}
		_ => Err(anyhow::Error::from(SmartIdClientError::DecryptionError)),
	}
}

/// Verifies if the certificate given (base64 encoded DER), is an intermediate certificate. The function will verify that the
/// certificate issuer is not equal to the certificate subject (string based). Additionally, the extensions key_cert_sign and crl_sign
/// must be present.
#[instrument]
pub async fn has_key_extension_intermediate(cert: &str) -> Result<bool> {
	let bytes = general_purpose::STANDARD.decode(cert).unwrap();
	let mut parser = X509CertificateParser::new();
	let res = parser.parse(bytes.as_slice());
	let mut _is_root: bool = false;
	let mut _has_issuer_properties: bool = false;
	match res {
		Ok((rem, cert)) => {
			if !rem.is_empty() {
				return Err(anyhow::Error::from(SmartIdClientError::DecryptionError));
			}
			_is_root = cert.issuer().to_string() == cert.subject().to_string();
			for x in cert.extensions() {
				match x.parsed_extension() {
					ParsedExtension::KeyUsage(k) => {
						_has_issuer_properties = k.key_cert_sign() && k.crl_sign()
					}
					_ => {}
				}
			}
			if !_is_root && _has_issuer_properties {
				Ok(true)
			} else {
				Ok(false)
			}
		}
		_ => Err(anyhow::Error::from(SmartIdClientError::DecryptionError)),
	}
}

/// Verifies if the certificate given (base64 encoded DER), is an encryption certificate. The function will verify that the
/// certificate issuer is not equal to the certificate subject (string based). Additionally, the extensions key_encipherment
/// must be present.
/// !!!Will not work for the beid as the intermediate behaves as a non-rep!!!
#[instrument]
pub async fn has_key_extension_encryption(cert: &str) -> Result<bool> {
	let bytes = general_purpose::STANDARD.decode(cert).unwrap();
	let mut parser = X509CertificateParser::new();
	let res = parser.parse(bytes.as_slice());
	let mut _is_root: bool = false;
	let mut _has_issuer_properties: bool = false;
	match res {
		Ok((rem, cert)) => {
			if !rem.is_empty() {
				return Err(anyhow::Error::from(SmartIdClientError::DecryptionError));
			}
			_is_root = cert.issuer().to_string() == cert.subject().to_string();
			for x in cert.extensions() {
				match x.parsed_extension() {
					ParsedExtension::KeyUsage(k) => {
						_has_issuer_properties = k.data_encipherment() || k.key_encipherment()
					}
					_ => {}
				}
			}
			if !_is_root && _has_issuer_properties {
				Ok(true)
			} else {
				Ok(false)
			}
		}
		_ => Err(anyhow::Error::from(SmartIdClientError::DecryptionError)),
	}
=======
/// Verify the certificate chain. This does not check the key usage.
///
/// Note: It is not possible to use the webpki or tls crates to verify the certificate chain (Which would be much simpler).
/// The reason is that they strictly expect the correct EKU for client/server certificates and we are validating signing/auth certificates.
/// For this reason we use openssl x509 to verify the certificate chain.
///
/// # Arguments
/// * `cert_value` - The certificate der base64 encoded to verify
/// * `intermediate_certificates` - The der base64 encoded intermediate certificates to use for verification
/// * `root_certificates` - The der base64 encoded root certificates to use for verification
///
/// # Returns
/// * `Result<Vec<String>>` - The valid certificate chain in der base64 encoded format
pub(crate) fn verify_certificate(
    cert_value: &str,
    intermediate_certificates: Vec<String>,
    root_certificates: Vec<String>,
) -> Result<Vec<String>> {
    // Decode the certificate we are validating
    let cert_der = BASE64_STANDARD.decode(cert_value).map_err(|e| {
        SmartIdClientError::FailedToValidateSessionResponseCertificate(format!(
            "Could not decode base64 certificate: {:?}",
            e
        ))
    })?;
    let cert = X509::from_der(&cert_der).map_err(|e| {
        SmartIdClientError::FailedToValidateSessionResponseCertificate(format!(
            "End-entity certificate validation failed: {:?}",
            e
        ))
    })?;

    // Decode and load intermediate certificates
    let mut intermediate_stack = Stack::new().map_err(|e| {
        SmartIdClientError::FailedToValidateSessionResponseCertificate(format!(
            "Failed to create OpenSSL stack for intermediates: {:?}",
            e
        ))
    })?;

    for cert_str in intermediate_certificates {
        let intermediate_cert = parse_certificate(&cert_str)?;
        intermediate_stack.push(intermediate_cert).unwrap();
    }

    // Create a certificate store and add all root certificates
    let mut store_builder = X509StoreBuilder::new().map_err(|e| {
        SmartIdClientError::FailedToValidateSessionResponseCertificate(format!(
            "Failed to create OpenSSL X509StoreBuilder: {:?}",
            e
        ))
    })?;

    for root_cert_str in root_certificates {
        let root_cert = parse_certificate(&root_cert_str)?;
        store_builder.add_cert(root_cert).unwrap();
    }

    let store = store_builder.build();

    let mut context = X509StoreContext::new().map_err(|e| {
        SmartIdClientError::FailedToValidateSessionResponseCertificate(format!(
            "Failed to create OpenSSL X509StoreContext: {:?}",
            e
        ))
    })?;

    let chain = context
        .init(&store, &cert, &intermediate_stack, |ctx| {
            // Verify the certificate chain
            ctx.verify_cert()?;

            // Get the verified certificate chain
            let chain = ctx.chain().unwrap();

            let mut der_chain = Vec::new();

            for cert in chain.iter() {
                let base_64_encoded_der = BASE64_STANDARD.encode(cert.to_der().unwrap());
                der_chain.push(base_64_encoded_der);
            }

            Ok(der_chain)
        })
        .map_err(|e| {
            SmartIdClientError::FailedToValidateSessionResponseCertificate(format!(
                "Certificate chain validation failed: {:?}",
                e
            ))
        })?;

    Ok(chain)
}

/// Strips the certificate of the header and footer and decodes it
fn parse_certificate(cert: &str) -> Result<X509> {
    let stripped_cert = cert
        .lines()
        .filter(|line| {
            !line.starts_with("-----BEGIN CERTIFICATE-----")
                && !line.starts_with("-----END CERTIFICATE-----")
        })
        .collect::<Vec<&str>>()
        .join("");

    let cert_der = BASE64_STANDARD.decode(stripped_cert).map_err(|e| {
        SmartIdClientError::FailedToValidateSessionResponseCertificate(format!(
            "Could not decode base64 certificate: {:?}",
            e
        ))
    })?;

    X509::from_der(&cert_der).map_err(|e| {
        SmartIdClientError::FailedToValidateSessionResponseCertificate(format!(
            "Certificate parsing failed: {:?}",
            e
        ))
    })
>>>>>>> 3ef6a2ce
}

#[cfg(test)]
mod tests {
    use super::*;

    use crate::utils::demo_certificates::{demo_intermediate_certificates, demo_root_certificates};

    const VALID_CERTIFICATE: &str = "MIIGjTCCBhOgAwIBAgIQYzybyxQYpGgacL+sOF2CmTAKBggqhkjOPQQDAzBxMSwwKgYDVQQDDCNURVNUIG9mIFNLIElEIFNvbHV0aW9ucyBFSUQtUSAyMDI0RTEXMBUGA1UEYQwOTlRSRUUtMTA3NDcwMTMxGzAZBgNVBAoMElNLIElEIFNvbHV0aW9ucyBBUzELMAkGA1UEBhMCRUUwHhcNMjUwMTIwMTAzNDQ0WhcNMjgwMTIwMTAzNDQzWjBnMQswCQYDVQQGEwJCRTEYMBYGA1UEAwwPREUgTCdBUkFHTyxKT0VZMRMwEQYDVQQEDApERSBMJ0FSQUdPMQ0wCwYDVQQqDARKT0VZMRowGAYDVQQFExFQTk9CRS05ODAyMTI3MzExMTCCAyEwDQYJKoZIhvcNAQEBBQADggMOADCCAwkCggMAeQBuKgMynZGaWNIkNua/VCJayr49UpMhmcB7JvCJualAw4vpC6pje7uqHCrO8u8S6HcFyoPVYCdIkzctDuaqhQ3AQ1KjIjQYjn4gICscn24afX5nH1+CGm4kj7txGGjtKRfMelAh+mQ0nhBVjfXFn3Lh2EeUE0RJ81k1yUA2QCBNyh2/Uh6fwcyIgiW8Jt0CGSk9+S7J81+h1kb4/LycdIqlKu8blMdXwQ+DezPlBTP9ixIKMVfHUpznqgX3gp7scT8SR97ZdRMC4SwxXFuz93DLdSS17ITGdN5ZbLforqmJoeHfD1z8eo4O+UW50yBK5NafZoRjL36WlOtMNK0eWmYF7vEVxIT6n4MZFFoBmo3NQ7V1kTj6BmvMZB2mhaDUI6G+MDmcL5HG9LLtP6jPstgV4LlyPIyGnTmoeXa0miZK14Cd7ggjXnKPNhuJlZNDZ6IPO1y/Bfud4rC9dXHy+F/3EULVAwfLe9OoaqG6/TCdEnAQbjpdxj2hD1rGI3pz56wrUA7fCKsOLYTGt2qhUCTco38pdXeYVUfsZHAIXyLE5D33hEIN28Ia4ngwenWIXu3g96uTSvBP1LwHvZLV7hDBQWoHqKAKOvHSeLsaH+z4o4fQKIUee2en3BgqZFsc3I4VJt19frY7lDTNmaDqDon7+ldLXylosr0DzHvjwCsrXXC3ujMQjc227enpWbcB67nqqyYSoBgcTB9KQ/kT86CS8uEI47Fjd+u8rSYtXp066Liro+hO1QLW+a8nNgvhE+pOapQZeopfkMMZVks76SRE7IrHMVCzGIA/OcmEggjTS/F+gM6NqA3BnnBgYAJnEd/Ru8Rv0YjNiZ/KkgYpUaPPTgyLM02OAN/TdUSgTtnLykhbgoSZOfmrdBmOzvpzPAB7O38ixyfbVnGAELalA7ZPoZYIy5l0Qaw8qiOIcJZsagqE99eRThme5qDic1orEbio6VwLFqzoITMNwmIGsaO35ZZaqzsYtDcPo2Oxm2V5urJARt+pNBbKsJHhtzrTAgMBAAGjggHLMIIBxzAJBgNVHRMEAjAAMB8GA1UdIwQYMBaAFLAkFxmI42b4zShYZXtNFNiSZk9rMHAGCCsGAQUFBwEBBGQwYjAzBggrBgEFBQcwAoYnaHR0cDovL2Muc2suZWUvVEVTVF9FSUQtUV8yMDI0RS5kZXIuY3J0MCsGCCsGAQUFBzABhh9odHRwOi8vYWlhLmRlbW8uc2suZWUvZWlkcTIwMjRlMDAGA1UdEQQpMCekJTAjMSEwHwYDVQQDDBhQTk9CRS05ODAyMTI3MzExMS1XSlM5LVEweAYDVR0gBHEwbzBjBgkrBgEEAc4fEQIwVjBUBggrBgEFBQcCARZIaHR0cHM6Ly93d3cuc2tpZHNvbHV0aW9ucy5ldS9yZXNvdXJjZXMvY2VydGlmaWNhdGlvbi1wcmFjdGljZS1zdGF0ZW1lbnQvMAgGBgQAj3oBAjAWBgNVHSUEDzANBgsrBgEEAYPmYgUHADA0BgNVHR8ELTArMCmgJ6AlhiNodHRwOi8vYy5zay5lZS90ZXN0X2VpZC1xXzIwMjRlLmNybDAdBgNVHQ4EFgQUTQW2XZCVfA5ry8zkUnNeJx8YCicwDgYDVR0PAQH/BAQDAgeAMAoGCCqGSM49BAMDA2gAMGUCMB1al3sALnREaeupWA+z1CrwxD1BkFwa27kMI0mQcgonayQlgUhza/ob84GG2+XmDQIxAM5BFuai6p5QLbre+UKGJmRAyl2m3M0OubyfrTkAXh1ClCdhav/jYeoVMIpUZHrAmQ==";
    const INVALID_CERTIFICATE: &str = "MIICwzCCAasCAQAwOzELMAkGA1UEBhMCQkUxGTAXBgNVBAgMEEJydXNzZWxzIENhcGl0YWwxETAPBgNVBAcMCEJydXNzZWxzMIIBIjANBgkqhkiG9w0BAQEFAAOCAQ8AMIIBCgKCAQEAwlP5UNGPL3YTEdF0NDnEJKJ/TTMP6K0zSfsTfQOQc6g6cTPbyPAGdgWy1+/P/kJjBcNwMCncFOgSPrtYBUXOY05zcnwBP0pR29FtEJQ6Y0PrmsDfodFE6PQ+k8B2NO15vHp3aUXWHVwXUBIRbPBO3Vo+u5fMOHKXiPotAtO6BHQ8nqg0JmnJXZRwA82SHDlScAm7NFUab2BHVaSe4d5MQOVe0ga6K2JLpudy3TLjGcQpDVCCmTv52h8KQzZUJAd/8jP44wiHm75iEG7azWlujz7IHsJOksGlGHZYafI5igrB5dpH2IhRg4vuGhvSwqiZhXn0oWccr0egHeCmXkcnPwIDAQABoEMwQQYJKoZIhvcNAQkOMTQwMjAOBgNVHQ8BAf8EBAMCBaAwIAYDVR0lAQH/BBYwFAYIKwYBBQUHAwEGCCsGAQUFBwMCMA0GCSqGSIb3DQEBCwUAA4IBAQBCNcQggWjxgencTRJL0FDV5u2+EAp2CQEiJd/ycPehbYIkE3kK9g4Ofk3rJSiy1YclROq++1n8AqIlGNz4fcCPDIJDDpnWa/uvg4aOtYOrFJn3lPJWvsI076YOODQh+6YsRWlraN1NrVAPq/kpwANmKSz2IF6s+6ES2z5LNDuDM7SxhAP0QnTI3YVws2/LJHruV3/TLczVf7+y/E4CyPGJSgtbxX6o75RwGQPWQG23ryt/lCgi+k8LgHWiOaMfcPGpgJpvlFo8fCJKqrXaZxvJMLRpskl0Rpzrk9WmQRQLk54fi8U7yf/Z/1X+Rm/YFDyasSfZTSAX7K5ie6+PppA8";
    #[test]
    fn test_verify_certificate() {
        let root_certificates = demo_root_certificates();
        let intermediate_certificates = demo_intermediate_certificates();

        let result = verify_certificate(
            &VALID_CERTIFICATE,
            intermediate_certificates,
            root_certificates,
        );

        println!("Result: {:?}", result);

        assert!(result.is_ok());
    }

    #[test]
    fn test_verify_certificate_chain_correct() {
        let root_certificates = demo_root_certificates();
        let intermediate_certificates = demo_intermediate_certificates();

        let result = verify_certificate(
            &VALID_CERTIFICATE,
            intermediate_certificates,
            root_certificates,
        );

        println!("Result: {:?}", result);

        assert!(result.is_ok());
        assert_eq!(result.unwrap().len(), 3);
    }

    #[test]
    fn test_verify_invalid_certificate() {
        let root_certificates = demo_root_certificates();
        let intermediate_certificates = demo_intermediate_certificates();

        let result = verify_certificate(
            &INVALID_CERTIFICATE,
            intermediate_certificates,
            root_certificates,
        );

        println!("Result: {:?}", result);

        assert!(result.is_err());
    }
}<|MERGE_RESOLUTION|>--- conflicted
+++ resolved
@@ -1,14 +1,4 @@
-<<<<<<< HEAD
-use anyhow::Result;
-use base64::engine::general_purpose;
-use base64::Engine;
-use tracing::instrument;
-use x509_parser::certificate::X509CertificateParser;
-use x509_parser::nom::Parser;
-use x509_parser::prelude::*;
-=======
 use crate::error::Result;
->>>>>>> 3ef6a2ce
 use crate::error::SmartIdClientError;
 use base64::prelude::BASE64_STANDARD;
 use base64::Engine;
@@ -16,163 +6,6 @@
 use openssl::x509::store::X509StoreBuilder;
 use openssl::x509::{X509StoreContext, X509};
 
-<<<<<<< HEAD
-///Verifies if the certificate given (base64 encoded DER), is a non-repudiation certificate
-#[instrument]
-pub async fn has_key_extension_non_rep(cert: &str) -> Result<bool> {
-	let bytes = general_purpose::STANDARD.decode(cert).unwrap();
-	let mut parser = X509CertificateParser::new();
-	let res = parser.parse(bytes.as_slice());
-	match res {
-		Ok((rem, cert)) => {
-			if !rem.is_empty() {
-				return Err(anyhow::Error::from(SmartIdClientError::DecryptionError));
-			}
-			for x in cert.extensions() {
-				match x.parsed_extension() {
-					ParsedExtension::KeyUsage(k) => {
-						if k.non_repudiation() {
-							return Ok(true);
-						} //assert!(k.non_repudiation(),"{}",true)
-					}
-					_ => {}
-				}
-			}
-			Ok(false) //assert_eq!(cert.version(), X509Version::V3);
-		}
-		_ => Err(anyhow::Error::from(SmartIdClientError::DecryptionError)),
-	}
-}
-
-/// Verifies if the certificate given (base64 encoded DER), is an authentication certificate
-#[instrument]
-pub async fn has_key_extension_auth(cert: &str) -> Result<bool> {
-	let bytes = general_purpose::STANDARD.decode(cert).unwrap();
-	let mut parser = X509CertificateParser::new();
-	let res = parser.parse(bytes.as_slice());
-	match res {
-		Ok((rem, cert)) => {
-			if !rem.is_empty() {
-				return Err(anyhow::Error::from(SmartIdClientError::DecryptionError));
-			}
-			for x in cert.extensions() {
-				match x.parsed_extension() {
-					ParsedExtension::KeyUsage(k) => {
-						if k.digital_signature() {
-							return Ok(true);
-						} //assert!(k.non_repudiation(),"{}",true)
-					}
-					_ => {}
-				}
-			}
-			Ok(false) //assert_eq!(cert.version(), X509Version::V3);
-		}
-		_ => Err(anyhow::Error::from(SmartIdClientError::DecryptionError)),
-	}
-}
-
-/// Verifies if the certificate given (base64 encoded DER), is a root certificate. The function will match the
-/// certificate issuer with the certificate subject (string based). Additionally, the extensions key_cert_sign and crl_sign
-/// must be present.
-#[instrument]
-pub async fn has_key_extension_root(cert: &str) -> Result<bool> {
-	let bytes = general_purpose::STANDARD.decode(cert).unwrap();
-	let mut parser = X509CertificateParser::new();
-	let res = parser.parse(bytes.as_slice());
-	let mut _is_root: bool = false;
-	let mut _has_issuer_properties: bool = false;
-	match res {
-		Ok((rem, cert)) => {
-			if !rem.is_empty() {
-				return Err(anyhow::Error::from(SmartIdClientError::DecryptionError));
-			}
-			_is_root = cert.issuer().to_string() == cert.subject().to_string();
-			for x in cert.extensions() {
-				match x.parsed_extension() {
-					ParsedExtension::KeyUsage(k) => {
-						_has_issuer_properties = k.key_cert_sign() && k.crl_sign()
-					}
-					_ => {}
-				}
-			}
-			if _is_root && _has_issuer_properties {
-				Ok(true)
-			} else {
-				Ok(false)
-			}
-		}
-		_ => Err(anyhow::Error::from(SmartIdClientError::DecryptionError)),
-	}
-}
-
-/// Verifies if the certificate given (base64 encoded DER), is an intermediate certificate. The function will verify that the
-/// certificate issuer is not equal to the certificate subject (string based). Additionally, the extensions key_cert_sign and crl_sign
-/// must be present.
-#[instrument]
-pub async fn has_key_extension_intermediate(cert: &str) -> Result<bool> {
-	let bytes = general_purpose::STANDARD.decode(cert).unwrap();
-	let mut parser = X509CertificateParser::new();
-	let res = parser.parse(bytes.as_slice());
-	let mut _is_root: bool = false;
-	let mut _has_issuer_properties: bool = false;
-	match res {
-		Ok((rem, cert)) => {
-			if !rem.is_empty() {
-				return Err(anyhow::Error::from(SmartIdClientError::DecryptionError));
-			}
-			_is_root = cert.issuer().to_string() == cert.subject().to_string();
-			for x in cert.extensions() {
-				match x.parsed_extension() {
-					ParsedExtension::KeyUsage(k) => {
-						_has_issuer_properties = k.key_cert_sign() && k.crl_sign()
-					}
-					_ => {}
-				}
-			}
-			if !_is_root && _has_issuer_properties {
-				Ok(true)
-			} else {
-				Ok(false)
-			}
-		}
-		_ => Err(anyhow::Error::from(SmartIdClientError::DecryptionError)),
-	}
-}
-
-/// Verifies if the certificate given (base64 encoded DER), is an encryption certificate. The function will verify that the
-/// certificate issuer is not equal to the certificate subject (string based). Additionally, the extensions key_encipherment
-/// must be present.
-/// !!!Will not work for the beid as the intermediate behaves as a non-rep!!!
-#[instrument]
-pub async fn has_key_extension_encryption(cert: &str) -> Result<bool> {
-	let bytes = general_purpose::STANDARD.decode(cert).unwrap();
-	let mut parser = X509CertificateParser::new();
-	let res = parser.parse(bytes.as_slice());
-	let mut _is_root: bool = false;
-	let mut _has_issuer_properties: bool = false;
-	match res {
-		Ok((rem, cert)) => {
-			if !rem.is_empty() {
-				return Err(anyhow::Error::from(SmartIdClientError::DecryptionError));
-			}
-			_is_root = cert.issuer().to_string() == cert.subject().to_string();
-			for x in cert.extensions() {
-				match x.parsed_extension() {
-					ParsedExtension::KeyUsage(k) => {
-						_has_issuer_properties = k.data_encipherment() || k.key_encipherment()
-					}
-					_ => {}
-				}
-			}
-			if !_is_root && _has_issuer_properties {
-				Ok(true)
-			} else {
-				Ok(false)
-			}
-		}
-		_ => Err(anyhow::Error::from(SmartIdClientError::DecryptionError)),
-	}
-=======
 /// Verify the certificate chain. This does not check the key usage.
 ///
 /// Note: It is not possible to use the webpki or tls crates to verify the certificate chain (Which would be much simpler).
@@ -291,7 +124,6 @@
             e
         ))
     })
->>>>>>> 3ef6a2ce
 }
 
 #[cfg(test)]
