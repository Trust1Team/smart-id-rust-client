use crate::error::Result;
use crate::error::SmartIdClientError;
use std::env;

const DYNAMIC_LINK_PATH: &str = "/dynamic-link";

/// Smart ID Client Configuration
///
/// This struct holds the configuration details required to interact with the Smart ID service.
/// It includes the root URL, API path, relying party UUID, relying party name, and an optional client request timeout.
///
/// This can be loaded from environment variables using the `load_from_env` method.
///
/// # Properties
///
/// * `root_url` - The base URL of the Smart ID service, e.g., `https://sid.sk.ee`.
/// * `api_path` - The API path to be appended to the root URL, e.g., `/v3`.
/// * `relying_party_uuid` - The UUID of the relying party, obtained from Smart ID.
/// * `relying_party_name` - The name of the relying party, obtained from Smart ID.
/// * `client_request_timeout` - An optional timeout for client requests, in milliseconds. This is not used for the long-polling status request.
#[derive(Debug, Clone)]
pub struct SmartIDConfig {
    pub root_url: String,
    pub api_path: String,
    pub relying_party_uuid: String,
    pub relying_party_name: String,
    pub client_request_timeout: Option<u64>,
    pub long_polling_timeout: u64,
}

impl SmartIDConfig {
    /// Loads the Smart ID configuration from environment variables.
    ///
    /// # Returns
    ///
    /// * `Ok(SmartIDConfig)` - If all required environment variables are present and valid.
    /// * `Err(anyhow::Error)` - If any required environment variable is missing or invalid.
    pub fn load_from_env() -> Result<SmartIDConfig> {
        Ok(SmartIDConfig {
            root_url: get_env("SMART_ID_ROOT_URL")?,
            api_path: get_env("SMART_ID_V3_API_PATH")?,
            relying_party_uuid: get_env("RELYING_PARTY_UUID")?,
            relying_party_name: get_env("RELYING_PARTY_NAME")?,
            client_request_timeout: get_env_u64("CLIENT_REQ_NETWORK_TIMEOUT_MILLIS").ok(),
            long_polling_timeout: get_env_u64("CLIENT_LONG_POLLING_TIMEOUT_MILLIS")
                .unwrap_or(120000),
        })
    }

    /// Constructs the full API URL using the root URL and API path.
    ///
    /// # Returns
    ///
    /// * `String` - The full API URL.
    pub fn api_url(&self) -> String {
        format!("{}{}", self.root_url, self.api_path)
    }

<<<<<<< HEAD

/// Use this config builder for testing purposes
impl Default for SmartIDConfig {
    fn default() -> Self {
        Self {
            url: String::from("https://rp-api.smart-id.com/v2"),
            relying_party_uuid: "00000000-0000-0000-0000-000000000000".to_string(),
            relying_party_name: "DEMO".to_string(),
            client_request_timeout: Some(30000), //millis
            client_retry_attempts: Some(15),
            client_retry_delay: Some(1), //seconds
            client_enable_polling: Some(true), //auto-polling
        } 
    }
}

/// Use this configuration builder
impl SmartIDConfig {
    pub fn from_env() -> Self {
        Self::load_from_env().expect("Failed to initialize Smart ID Client or load SmartIDConfig from env")
=======
    pub(crate) fn dynamic_link_url(&self) -> String {
        format!("{}{}", self.root_url, DYNAMIC_LINK_PATH)
>>>>>>> 3ef6a2ce
    }

<<<<<<< HEAD
impl SmartIDConfig {
    pub fn load_from_env() -> Result<SmartIDConfig> {
        Ok(SmartIDConfig {
            url: get_env("HOST_URL").unwrap(),
            relying_party_uuid: get_env("RELYING_PARTY_UUID").unwrap(),
            relying_party_name: get_env("RELYING_PARTY_NAME").unwrap(),
            client_request_timeout: get_env_u64("CLIENT_REQ_NETWORK_TIMEOUT_MILLIS").ok(),
            client_retry_attempts: get_env_u8("CLIENT_REQ_MAX_ATTEMPTS").ok(),
            client_retry_delay: get_env_u64("CLIENT_REQ_DELAY_SECONDS_BETWEEN_ATTEMPTS").ok(),
            client_enable_polling: get_env_bool("ENABLE_POLLING_BY_LIB").ok(),
        })
=======
    pub(crate) fn is_demo(&self) -> bool {
        self.root_url == "https://sid.demo.sk.ee"
>>>>>>> 3ef6a2ce
    }
}

fn get_env(name: &'static str) -> Result<String> {
    env::var(name).map_err(|_| SmartIdClientError::ConfigMissingException(name))
}

fn get_env_u64(name: &'static str) -> Result<u64> {
    env::var(name)
        .map_err(|_| SmartIdClientError::ConfigMissingException(name))
        .and_then(|val| {
            val.parse()
                .map_err(|_| SmartIdClientError::ConfigMissingException(name))
        })
}<|MERGE_RESOLUTION|>--- conflicted
+++ resolved
@@ -56,49 +56,12 @@
         format!("{}{}", self.root_url, self.api_path)
     }
 
-<<<<<<< HEAD
-
-/// Use this config builder for testing purposes
-impl Default for SmartIDConfig {
-    fn default() -> Self {
-        Self {
-            url: String::from("https://rp-api.smart-id.com/v2"),
-            relying_party_uuid: "00000000-0000-0000-0000-000000000000".to_string(),
-            relying_party_name: "DEMO".to_string(),
-            client_request_timeout: Some(30000), //millis
-            client_retry_attempts: Some(15),
-            client_retry_delay: Some(1), //seconds
-            client_enable_polling: Some(true), //auto-polling
-        } 
-    }
-}
-
-/// Use this configuration builder
-impl SmartIDConfig {
-    pub fn from_env() -> Self {
-        Self::load_from_env().expect("Failed to initialize Smart ID Client or load SmartIDConfig from env")
-=======
     pub(crate) fn dynamic_link_url(&self) -> String {
         format!("{}{}", self.root_url, DYNAMIC_LINK_PATH)
->>>>>>> 3ef6a2ce
     }
 
-<<<<<<< HEAD
-impl SmartIDConfig {
-    pub fn load_from_env() -> Result<SmartIDConfig> {
-        Ok(SmartIDConfig {
-            url: get_env("HOST_URL").unwrap(),
-            relying_party_uuid: get_env("RELYING_PARTY_UUID").unwrap(),
-            relying_party_name: get_env("RELYING_PARTY_NAME").unwrap(),
-            client_request_timeout: get_env_u64("CLIENT_REQ_NETWORK_TIMEOUT_MILLIS").ok(),
-            client_retry_attempts: get_env_u8("CLIENT_REQ_MAX_ATTEMPTS").ok(),
-            client_retry_delay: get_env_u64("CLIENT_REQ_DELAY_SECONDS_BETWEEN_ATTEMPTS").ok(),
-            client_enable_polling: get_env_bool("ENABLE_POLLING_BY_LIB").ok(),
-        })
-=======
     pub(crate) fn is_demo(&self) -> bool {
         self.root_url == "https://sid.demo.sk.ee"
->>>>>>> 3ef6a2ce
     }
 }
 
